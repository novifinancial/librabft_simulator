// Copyright (c) Calibra Research
// SPDX-License-Identifier: Apache-2.0

use crate::{base_types::*, configuration::EpochConfiguration};
use serde::{de::DeserializeOwned, Deserialize, Serialize};
use std::{fmt::Debug, hash::Hash};

// -- BEGIN FILE smr_apis --
pub trait SmrTypes {
    /// An execution state.
    type State: Eq + Clone + Debug + Hash + Serialize + DeserializeOwned + 'static;

    /// A sequence of transactions.
    type Command: Eq + Clone + Debug + Hash + Serialize + DeserializeOwned + 'static;
}

pub trait CommandFetcher<Command> {
    /// How to fetch valid commands to submit to the consensus protocol.
    fn fetch(&mut self) -> Option<Command>;
}

pub trait CommandExecutor<Author, State, Command> {
    /// How to execute a command and obtain the next state.
    /// If execution fails, the value `None` is returned, meaning that the
    /// command should be rejected.
    fn compute(
        &mut self,
        // The state before executing the command.
        base_state: &State,
        // Command to execute.
        command: Command,
        // Time associated to this execution step, in agreement with
        // other consensus nodes.
        time: NodeTime,
        // Suggest to reward the author of the previous block, if any.
        previous_author: Option<Author>,
        // Suggest to reward the voters of the previous block, if any.
        previous_voters: Vec<Author>,
    ) -> Option<State>;
}

/// A commit certificate.
// TODO: more APIs
pub trait CommitCertificate<State> {
    fn committed_state(&self) -> Option<&State>;
}

/// How to communicate that a state was committed or discarded.
// TODO: The exact data type for commit certificates is specific to
// each consensus implementation and depends on the cryptographic
// module provided by the SMR Context. We use a trait object for now
// to avoid circular dependencies and keep things simple. (We could also
// separate the SMRContext and the crypto module)
pub trait StateFinalizer<State> {
    /// Report that a state was committed, together with an optional commit certificate.
    fn commit(&mut self, state: &State, commit_certificate: Option<&dyn CommitCertificate<State>>);

    /// Report that a state was discarded.
    fn discard(&mut self, state: &State);
}

/// How to read epoch ids and configuration from a state.
pub trait EpochReader<Author: Hash, State> {
    /// Read the id of the epoch in a state.
    fn read_epoch_id(&self, state: &State) -> EpochId;

    /// Return the configuration (i.e. voting rights) for the epoch starting at a given state.
    fn configuration(&self, state: &State) -> EpochConfiguration<Author>;
}

/// Something that we know how to hash and sign.
pub trait Signable<Hasher> {
    fn write(&self, hasher: &mut Hasher);
}

/// Activate the reference implementation of `Signable` based on serde.
/// * We use `serde_name` to extract a seed from the name of structs and enums.
/// * We use `BCS` to generate canonical bytes suitable for hashing and signing.
pub trait BcsSignable: Serialize + DeserializeOwned {}

impl<T, Hasher> Signable<Hasher> for T
where
    T: BcsSignable,
    Hasher: std::io::Write,
{
    fn write(&self, hasher: &mut Hasher) {
        let name = serde_name::trace_name::<Self>().expect("Self must be a struct or an enum");
        write!(hasher, "{}::", name).expect("Hasher should not fail");
        bcs::serialize_into(hasher, &self)
            .expect("Serialization should not fail for consensus messages");
    }
}

/// Public and private cryptographic functions.
pub trait CryptographicModule {
    /// How to hash bytes.
    type Hasher: std::io::Write;

    /// The identity (ie. public key) of a node.
    type Author: Serialize + DeserializeOwned + Debug + Copy + Eq + Hash + 'static;

    /// The type of signature values.
    type Signature: Serialize + DeserializeOwned + Debug + Copy + Eq + Hash + 'static;

    /// The type of hash values.
    type HashValue: Serialize + DeserializeOwned + Debug + Copy + Eq + Hash + 'static;

    /// Hash the given message, including a type-based seed.
    fn hash(&self, message: &dyn Signable<Self::Hasher>) -> Self::HashValue;

    fn verify(
        &self,
        author: Self::Author,
        hash: Self::HashValue,
        signature: Self::Signature,
    ) -> Result<()>;

    /// The public key of this node.
    fn author(&self) -> Self::Author;

    /// Sign a message using the private key of this node.
    fn sign(&mut self, hash: Self::HashValue) -> Self::Signature;
}

// TODO: currently, "Storage" only provides (synchronous) read-only access to initial node configuration.
// Eventually, this should let node (asynchronously) query and modify an actual (key-value?) database.
pub trait Storage<State> {
    // Protocol-specific configuration for each consensus node. Implementations of
    // SmrContext should be parametric w.r.t this type.
    type Config;

<<<<<<< HEAD
// TODO: work in progress
pub trait Storage<Author, State> {
    fn config(&self) -> Config<Author>;
=======
    fn config(&self) -> &Self::Config;
>>>>>>> 9b57bf07

    fn state(&self) -> State;
}

pub trait SmrContext:
    SmrTypes
    + CryptographicModule
    + CommandExecutor<
        <Self as CryptographicModule>::Author,
        <Self as SmrTypes>::State,
        <Self as SmrTypes>::Command,
    > + CommandFetcher<<Self as SmrTypes>::Command>
    + StateFinalizer<<Self as SmrTypes>::State>
    + EpochReader<<Self as CryptographicModule>::Author, <Self as SmrTypes>::State>
    + Storage<<Self as SmrTypes>::State>
    + Eq
    + Clone
    + Debug
    + 'static
{
}
// -- END FILE --

#[derive(Eq, PartialEq, Clone, Debug, Serialize, Deserialize)]
pub struct SignedValue<T, S> {
    pub value: T,
    pub signature: S,
}

impl<T, S> AsRef<T> for SignedValue<T, S> {
    fn as_ref(&self) -> &T {
        &self.value
    }
}

/// Helper trait for SignedValue.
pub trait Authored<A> {
    fn author(&self) -> A;
}

impl<T, S> SignedValue<T, S> {
    pub fn make<C>(context: &mut C, value: T) -> Self
    where
        S: Copy,
        C: SmrContext<Signature = S>,
        T: Authored<C::Author> + Signable<C::Hasher>,
    {
        assert_eq!(value.author(), context.author());
        let h = context.hash(&value);
        let signature = context.sign(h);
        SignedValue { value, signature }
    }

    pub fn verify<C>(&self, context: &C) -> Result<()>
    where
        S: Copy,
        C: SmrContext<Signature = S>,
        T: Authored<C::Author> + Signable<C::Hasher>,
    {
        let h = context.hash(&self.value);
        context.verify(self.value.author(), h, self.signature)
    }
}<|MERGE_RESOLUTION|>--- conflicted
+++ resolved
@@ -129,13 +129,7 @@
     // SmrContext should be parametric w.r.t this type.
     type Config;
 
-<<<<<<< HEAD
-// TODO: work in progress
-pub trait Storage<Author, State> {
-    fn config(&self) -> Config<Author>;
-=======
     fn config(&self) -> &Self::Config;
->>>>>>> 9b57bf07
 
     fn state(&self) -> State;
 }
