--- conflicted
+++ resolved
@@ -260,16 +260,6 @@
         self.author
     }
 
-<<<<<<< HEAD
-    fn sign(&mut self, hash: Self::HashValue) -> Self::Signature {
-        Signature(self.config.author.0, hash)
-    }
-}
-
-impl Storage<Author, State> for SimulatedContext {
-    fn config(&self) -> Config<Author> {
-        self.config.clone()
-=======
     fn sign(&mut self, hash: Self::HashValue) -> Result<Self::Signature> {
         Ok(Signature(self.author.0, hash))
     }
@@ -280,7 +270,6 @@
 
     fn config(&self) -> &Config {
         &self.config
->>>>>>> 9b57bf07
     }
 
     fn state(&self) -> State {
