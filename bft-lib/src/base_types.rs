--- conflicted
+++ resolved
@@ -8,15 +8,8 @@
 #[path = "unit_tests/base_type_tests.rs"]
 mod base_type_tests;
 
-<<<<<<< HEAD
-// TODO: add error handling (using thiserror to define an error type?) + remove Unpin
-// Alternatively, we may want to use a generic associated type when there are available on
-// rust-stable:   https://github.com/rust-lang/rust/issues/44265
-pub type AsyncResult<T> = Box<dyn std::future::Future<Output = T> + Unpin + 'static + Send>;
-=======
 // TODO: better error type
 pub type Result<T> = std::result::Result<T, anyhow::Error>;
->>>>>>> d6ddeb61
 
 pub type Async<'a, T> = futures::future::BoxFuture<'a, T>;
 
